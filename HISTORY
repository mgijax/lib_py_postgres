<<<<<<< HEAD
TAG: lib_py_postgres-6-0-8-?
DATE: 01/18/2017
STAFF: lec
CHANGES: 
TR12069/obsolete db.setTranlsation functions/variables
=======
TAG: lib_py_postgres-6-0-7-2
DATE: 1/18/2017
STAFF: dbm
CHANGES:
1) Conversion to github
>>>>>>> c053010f

TAG: lib_py_postgres-6-0-7-1
DATE: 12/8/2016
STAFF: sc
CHANGES: merge tr12069 to trunk

TAG: lib_py_postgres-tr12069-2
TAG: lib_py_postgres-tr12069-1
DATE: 11/21/2016, 12/1/2016
STAFF: sc, lec
CHANGES: pg_db.py - setAutoTranslate* to False
autoTranslate = False
autoTranslate_be = False

TAG: lib_py_postgres-tr12069-BP
DATE: 11/21/2016
STAFF: sc
CHANGES: Branch Point tag

TAG: lib_py_postgres-6-0-6-1
DATE: 10/5/2016
STAFF: dbm
CHANGES:
1) Install: remove files from lib/python before copying new ones

TAG: lib_py_postgres-6-0-4-2
DATE: 05/05/2016
STAFF: lec
1) TR12223/gxd anatomy II/merge to trunk

TAG: lib_py_postgres-6-0-4-1
DATE: 04/26/2016
STAFF: kstone
1) Always create db.py -> pg_db.py symlink

TAG: lib_py_postgres-6-0-3-2
DATE: 03/16/2016
STAFF: lec
1) stats_pg.py/remove 255 chunk/all SQL can be stored in one chunk

TAG: lib_py_postgres-6-0-3-1
DATE: 03/14/2016
STAFF: lec
1) fix stats_pg.py/SQL/needs sinqle quotes

TAG: lib_py_postgres-tr12223
DATE: 03/10/2016
STAFF: lec
1) branch point tag TR12223/gxd anatomy II

TAG: lib_py_postgres-6-0-2-2
DATE: 1/22/2016
STAFF: kstone
1) TR12235 - fix translator for probe report

TAG: lib_py_postgres-6-0-2-1
DATE: 12/09/2015
STAFF: lec
1) created TR12070 tag, but not sure what has changed
dbManager.py was changed after the 08/2015 tag but was not tagged?

TAG: lib_py_postgres-6-0-0-2
DATE: 08/21/2015
STAFF: kstone
1) Added bcp(), disableIndices(), and reenableIndices() methods

TAG: lib_py_postgres-6-0-0-1
DATE: 07/22/2015
STAFF: lec
CHANGES:
1) TR11750/postgres

TAG: lib_py_postgres-5-2-2-1
DATE: 05/28/2015
STAFF: lec
CHANGES:
1) TR12029/stats_pg.py/see pgdbutilities/bin/measurements

TAG: lib_py_postgres-5-2-1-7
DATE: 05/21/2015
STAFF: kstone
CHANGES:
1) dbManager convert all Numeric/Decimal to float

TAG: lib_py_postgres-5-2-1-6
DATE: 01/14/2015
STAFF: lec
CHANGES:
1) pg_db.py: Conversion updates

TAG: lib_py_postgres-5-2-1-5
DATE: 01/14/2015
STAFF: lec
CHANGES:
1) TR11750/
pg_db.py:def translate()/USING not working
commented this out until it is fixed

TAG: lib_py_postgres-5-2-1-4
DATE: 01/14/2015
STAFF: lec
CHANGES:
1) TR11750/adding more translations/pg_db.py
fixed:pg_db.py: "exec" => "exec " translation must include space

TAG: lib_py_postgres-5-2-1-3
TAG: lib_py_postgres-5-2-1-2
TAG: lib_py_postgres-5-2-1-1
DATE: 2015/01/02, 2014/12/17
STAFF: kstone, lec
CHANGES:
1) TR11750/adding more translations/pg_db.py

TAG: lib_py_postgres-5-2-0-1
DATE: 2014/10/28
STAFF: kstone, lec
CHANGES:
1) TR11750/adding more translations/pg_db.py

TAG: lib_py_postgres-5-1-4-2
DATE: 2013/07/02
STAFF: kstone
CHANGES:
1) refactorered postgresTextCleaner.py to lib_py_postgres

TAG: lib_py_postgres-5-1-4-1
DATE: 03/14/2013, 05/28/2013
STAFF: lec
CHANGES:
1) TR11248/Install: add Linux sym-link

TAG: lib_py_postgres-5-0-0-8
TAG: lib_py_postgres-5-0-0-7
DATE: 06/20/2012, 06/25/2012
STAFF: 
CHANGES:
1) pg_db.py - update translate_be()
2) dbManager - TR10994/postgres cleanup - exporter

TAG: lib_py_postgres-5-0-0-6
DATE: 05/21/2012
STAFF: 
CHANGES:
1) pg_db.py - added executeCopyFrom function
2) dbManager.py - added executeCopyFrom function

TAG: lib_py_postgres-5-0-0-5
DATE: 05/17/2012
STAFF: lec
CHANGES:
1) pg_db.py: changes to translate_be()

TAG: lib_py_postgres-5-0-0-4
DATE: 05/09/2012
STAFF: jsb
CHANGES:
1) pg_db.py: changed to ignore failures to read from .pgpass, to allow library to work on servers without pgdbutilities

TAG: lib_py_postgres-5-0-0-3
DATE: 05/01/2012
STAFF: lec
CHANGES:
1) pg_db.py: additions for back-end templates, etc.

TAG: lib_py_postgres-5-0-0-2
DATE: 03/14/2012
STAFF: dbm
CHANGES:
1) pg_db.py: bug fix

TAG: lib_py_postgres-5-0-0-0
DATE: 06/13/2011
STAFF: jsb
CHANGES:
1) initial import<|MERGE_RESOLUTION|>--- conflicted
+++ resolved
@@ -1,16 +1,14 @@
-<<<<<<< HEAD
 TAG: lib_py_postgres-6-0-8-?
 DATE: 01/18/2017
 STAFF: lec
 CHANGES: 
 TR12069/obsolete db.setTranlsation functions/variables
-=======
+
 TAG: lib_py_postgres-6-0-7-2
 DATE: 1/18/2017
 STAFF: dbm
 CHANGES:
 1) Conversion to github
->>>>>>> c053010f
 
 TAG: lib_py_postgres-6-0-7-1
 DATE: 12/8/2016
